<?php

namespace Laravel\Passport\Tests\Feature;

use Illuminate\Contracts\Config\Repository;
use Illuminate\Foundation\Testing\RefreshDatabase;
use Laravel\Passport\PassportServiceProvider;
use Orchestra\Testbench\TestCase;

abstract class PassportTestCase extends TestCase
{
    use RefreshDatabase;

    const KEYS = __DIR__.'/../keys';
    const PUBLIC_KEY = self::KEYS.'/oauth-public.key';
    const PRIVATE_KEY = self::KEYS.'/oauth-private.key';

    protected function setUp(): void
    {
        parent::setUp();

        $this->artisan('migrate:fresh');

<<<<<<< HEAD
=======
        Passport::routes();

        Passport::loadKeysFrom(self::KEYS);

>>>>>>> a2634286
        @unlink(self::PUBLIC_KEY);
        @unlink(self::PRIVATE_KEY);

        $this->artisan('passport:keys');
    }

    protected function getEnvironmentSetUp($app)
    {
        $config = $app->make(Repository::class);

        $config->set('auth.defaults.provider', 'users');

        if (($userClass = $this->getUserClass()) !== null) {
            $config->set('auth.providers.users.model', $userClass);
        }

        $config->set('auth.guards.api', ['driver' => 'passport', 'provider' => 'users']);

        $app['config']->set('database.default', 'testbench');

        $app['config']->set('database.connections.testbench', [
            'driver'   => 'sqlite',
            'database' => ':memory:',
            'prefix'   => '',
        ]);
    }

    protected function getPackageProviders($app)
    {
        return [PassportServiceProvider::class];
    }

    /**
     * Get the Eloquent user model class name.
     *
     * @return string|null
     */
    protected function getUserClass()
    {
    }
}<|MERGE_RESOLUTION|>--- conflicted
+++ resolved
@@ -5,6 +5,7 @@
 use Illuminate\Contracts\Config\Repository;
 use Illuminate\Foundation\Testing\RefreshDatabase;
 use Laravel\Passport\PassportServiceProvider;
+use Laravel\Passport\Passport;
 use Orchestra\Testbench\TestCase;
 
 abstract class PassportTestCase extends TestCase
@@ -21,13 +22,8 @@
 
         $this->artisan('migrate:fresh');
 
-<<<<<<< HEAD
-=======
-        Passport::routes();
-
         Passport::loadKeysFrom(self::KEYS);
 
->>>>>>> a2634286
         @unlink(self::PUBLIC_KEY);
         @unlink(self::PRIVATE_KEY);
 
