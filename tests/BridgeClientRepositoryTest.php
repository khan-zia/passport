<?php

use PHPUnit\Framework\TestCase;
use Laravel\Passport\Bridge\ClientRepository;

class BridgeClientRepositoryTest extends TestCase
{
    public function setUp()
    {
        $clientModelRepository = Mockery::mock(Laravel\Passport\ClientRepository::class);
        $clientModelRepository->shouldReceive('findActive')->with(1)->andReturn(new BridgeClientRepositoryTestClientStub);

        $this->clientModelRepository = $clientModelRepository;
        $this->repository = new Laravel\Passport\Bridge\ClientRepository($clientModelRepository);
    }

    public function tearDown()
    {
        Mockery::close();
    }

    public function test_can_get_client_for_auth_code_grant()
    {
        $client = $this->repository->getClientEntity(1, 'authorization_code', 'secret', true);

        $this->assertInstanceOf('Laravel\Passport\Bridge\Client', $client);
        $this->assertNull($this->repository->getClientEntity(1, 'authorization_code', 'wrong-secret', true));
        $this->assertNull($this->repository->getClientEntity(1, 'client_credentials', 'wrong-secret', true));
    }

    public function test_can_get_client_for_client_credentials_grant()
    {
        $client = $this->clientModelRepository->findActive(1);
        $client->personal_access_client = true;

        $this->assertInstanceOf('Laravel\Passport\Bridge\Client', $this->repository->getClientEntity(1, 'client_credentials', 'secret', true));
        $this->assertNull($this->repository->getClientEntity(1, 'authorization_code', 'secret', true));
    }

<<<<<<< HEAD
    public function test_password_only_client_is_permitted()
    {
        $client = $this->clientModelRepository->findActive(1);
        $client->password_client = true;
        $client->grants = ['password'];

        $client = $this->repository->getClientEntity(1, 'password', 'secret');
        $this->assertEquals('Client', $client->getName());
    }

    public function test_password_only_client_is_prevented()
    {
        $client = $this->clientModelRepository->findActive(1);
        $client->password_client = true;
        $client->grant_types = ['password'];

        $client = $this->repository->getClientEntity(1, 'client_credentials', 'secret');
        $this->assertNull($client);
=======
    public function test_password_grant_is_permitted()
    {
        $client = $this->clientModelRepository->findActive(1);
        $client->password_client = true;

        $this->assertInstanceOf('Laravel\Passport\Bridge\Client', $this->repository->getClientEntity(1, 'password', 'secret'));
    }

    public function test_password_grant_is_prevented()
    {
        $this->assertNull($this->repository->getClientEntity(1, 'password', 'secret'));
    }

    public function test_authorization_code_grant_is_permitted()
    {
        $this->assertInstanceOf('Laravel\Passport\Bridge\Client', $this->repository->getClientEntity(1, 'authorization_code', 'secret'));
    }

    public function test_authorization_code_grant_is_prevented()
    {
        $client = $this->clientModelRepository->findActive(1);
        $client->password_client = true;

        $this->assertNull($this->repository->getClientEntity(1, 'authorization_code', 'secret'));
    }

    public function test_personal_access_grant_is_permitted()
    {
        $client = $this->clientModelRepository->findActive(1);
        $client->personal_access_client = true;

        $this->assertInstanceOf('Laravel\Passport\Bridge\Client', $this->repository->getClientEntity(1, 'personal_access', 'secret'));
    }

    public function test_personal_access_grant_is_prevented()
    {
        $this->assertNull($this->repository->getClientEntity(1, 'personal_access', 'secret'));
    }

    public function test_client_credentials_grant_is_permitted()
    {
        $this->assertInstanceOf('Laravel\Passport\Bridge\Client', $this->repository->getClientEntity(1, 'client_credentials', 'secret'));
    }

    public function test_client_credentials_grant_is_prevented()
    {
        $client = $this->clientModelRepository->findActive(1);
        $client->secret = null;

        $this->assertNull($this->repository->getClientEntity(1, 'client_credentials', 'secret'));
>>>>>>> efd3c52e
    }
}

class BridgeClientRepositoryTestClientStub
{
    public $name = 'Client';
    public $redirect = 'http://localhost';
    public $secret = 'secret';
    public $personal_access_client = false;
    public $password_client = false;
<<<<<<< HEAD
    public $grant_types;
=======
>>>>>>> efd3c52e

    public function firstParty()
    {
        return $this->personal_access_client || $this->password_client;
    }
}<|MERGE_RESOLUTION|>--- conflicted
+++ resolved
@@ -37,26 +37,6 @@
         $this->assertNull($this->repository->getClientEntity(1, 'authorization_code', 'secret', true));
     }
 
-<<<<<<< HEAD
-    public function test_password_only_client_is_permitted()
-    {
-        $client = $this->clientModelRepository->findActive(1);
-        $client->password_client = true;
-        $client->grants = ['password'];
-
-        $client = $this->repository->getClientEntity(1, 'password', 'secret');
-        $this->assertEquals('Client', $client->getName());
-    }
-
-    public function test_password_only_client_is_prevented()
-    {
-        $client = $this->clientModelRepository->findActive(1);
-        $client->password_client = true;
-        $client->grant_types = ['password'];
-
-        $client = $this->repository->getClientEntity(1, 'client_credentials', 'secret');
-        $this->assertNull($client);
-=======
     public function test_password_grant_is_permitted()
     {
         $client = $this->clientModelRepository->findActive(1);
@@ -107,7 +87,6 @@
         $client->secret = null;
 
         $this->assertNull($this->repository->getClientEntity(1, 'client_credentials', 'secret'));
->>>>>>> efd3c52e
     }
 }
 
@@ -118,10 +97,7 @@
     public $secret = 'secret';
     public $personal_access_client = false;
     public $password_client = false;
-<<<<<<< HEAD
     public $grant_types;
-=======
->>>>>>> efd3c52e
 
     public function firstParty()
     {
