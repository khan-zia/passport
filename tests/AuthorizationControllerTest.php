<?php

namespace Laravel\Passport\Tests;

<<<<<<< HEAD
=======
use Exception;
use Illuminate\Http\Request;
use Laravel\Passport\ClientRepository;
use Laravel\Passport\Token;
use Laravel\Passport\TokenRepository;
use League\OAuth2\Server\RequestTypes\AuthorizationRequest;
>>>>>>> b0c0dcbb
use Mockery as m;
use Psr\Http\Message\ResponseInterface;
use Psr\Http\Message\ServerRequestInterface;
use Zend\Diactoros\Response;
use Laravel\Passport\Passport;
use PHPUnit\Framework\TestCase;
use Laravel\Passport\Bridge\Scope;
use League\OAuth2\Server\AuthorizationServer;
use Illuminate\Contracts\Routing\ResponseFactory;
use Laravel\Passport\Http\Controllers\AuthorizationController;

class AuthorizationControllerTest extends TestCase
{
    public function tearDown()
    {
        m::close();
    }

    public function test_authorization_view_is_presented()
    {
        Passport::tokensCan([
            'scope-1' => 'description',
        ]);

        $server = m::mock(AuthorizationServer::class);
        $response = m::mock(ResponseFactory::class);

        $controller = new AuthorizationController($server, $response);

        $server->shouldReceive('validateAuthorizationRequest')->andReturn($authRequest = m::mock());

        $request = m::mock(Request::class);
        $request->shouldReceive('session')->andReturn($session = m::mock());
        $session->shouldReceive('put')->with('authRequest', $authRequest);
        $request->shouldReceive('user')->andReturn('user');

        $authRequest->shouldReceive('getClient->getIdentifier')->andReturn(1);
        $authRequest->shouldReceive('getScopes')->andReturn([new Scope('scope-1')]);

        $response->shouldReceive('view')->once()->andReturnUsing(function ($view, $data) use ($authRequest) {
            $this->assertEquals('passport::authorize', $view);
            $this->assertEquals('client', $data['client']);
            $this->assertEquals('user', $data['user']);
            $this->assertEquals('description', $data['scopes'][0]->description);

            return 'view';
        });

        $clients = m::mock(ClientRepository::class);
        $clients->shouldReceive('find')->with(1)->andReturn('client');

        $tokens = m::mock(TokenRepository::class);
        $tokens->shouldReceive('findValidToken')->with('user', 'client')->andReturnNull();

        $this->assertEquals('view', $controller->authorize(
            m::mock(ServerRequestInterface::class), $request, $clients, $tokens
        ));
    }

<<<<<<< HEAD
=======
    public function test_authorization_exceptions_are_handled()
    {
        Container::getInstance()->instance(ExceptionHandler::class, $exceptions = m::mock());
        $exceptions->shouldReceive('report')->once();

        $server = m::mock(AuthorizationServer::class);
        $response = m::mock(ResponseFactory::class);

        $controller = new AuthorizationController($server, $response);

        $server->shouldReceive('validateAuthorizationRequest')->andThrow(new Exception('whoops'));

        $request = m::mock(Request::class);
        $request->shouldReceive('session')->andReturn($session = m::mock());

        $clients = m::mock(ClientRepository::class);
        $tokens = m::mock(TokenRepository::class);

        $this->assertEquals('whoops', $controller->authorize(
            m::mock(ServerRequestInterface::class), $request, $clients, $tokens
        )->getContent());
    }

>>>>>>> b0c0dcbb
    public function test_request_is_approved_if_valid_token_exists()
    {
        Passport::tokensCan([
            'scope-1' => 'description',
        ]);

        $server = m::mock(AuthorizationServer::class);
        $response = m::mock(ResponseFactory::class);

        $controller = new AuthorizationController($server, $response);
        $psrResponse = new Response();
        $psrResponse->getBody()->write('approved');
        $server->shouldReceive('validateAuthorizationRequest')
            ->andReturn($authRequest = m::mock(AuthorizationRequest::class));
        $server->shouldReceive('completeAuthorizationRequest')
            ->with($authRequest, m::type(ResponseInterface::class))
            ->andReturn($psrResponse);

        $request = m::mock(Request::class);
        $request->shouldReceive('user')->once()->andReturn($user = m::mock());
        $user->shouldReceive('getKey')->andReturn(1);
        $request->shouldNotReceive('session');

        $authRequest->shouldReceive('getClient->getIdentifier')->once()->andReturn(1);
        $authRequest->shouldReceive('getScopes')->once()->andReturn([new Scope('scope-1')]);
        $authRequest->shouldReceive('setUser')->once()->andReturnNull();
        $authRequest->shouldReceive('setAuthorizationApproved')->once()->with(true);

        $clients = m::mock(ClientRepository::class);
        $clients->shouldReceive('find')->with(1)->andReturn('client');

        $tokens = m::mock(TokenRepository::class);
        $tokens->shouldReceive('findValidToken')
            ->with($user, 'client')
            ->andReturn($token = m::mock(Token::class));
        $token->shouldReceive('getAttribute')->with('scopes')->andReturn(['scope-1']);

        $this->assertEquals('approved', $controller->authorize(
            m::mock(ServerRequestInterface::class), $request, $clients, $tokens
        )->getContent());
    }
}<|MERGE_RESOLUTION|>--- conflicted
+++ resolved
@@ -2,24 +2,20 @@
 
 namespace Laravel\Passport\Tests;
 
-<<<<<<< HEAD
-=======
-use Exception;
+use Mockery as m;
+use Laravel\Passport\Token;
 use Illuminate\Http\Request;
-use Laravel\Passport\ClientRepository;
-use Laravel\Passport\Token;
-use Laravel\Passport\TokenRepository;
-use League\OAuth2\Server\RequestTypes\AuthorizationRequest;
->>>>>>> b0c0dcbb
-use Mockery as m;
-use Psr\Http\Message\ResponseInterface;
-use Psr\Http\Message\ServerRequestInterface;
 use Zend\Diactoros\Response;
 use Laravel\Passport\Passport;
 use PHPUnit\Framework\TestCase;
 use Laravel\Passport\Bridge\Scope;
+use Laravel\Passport\TokenRepository;
+use Laravel\Passport\ClientRepository;
+use Psr\Http\Message\ResponseInterface;
+use Psr\Http\Message\ServerRequestInterface;
 use League\OAuth2\Server\AuthorizationServer;
 use Illuminate\Contracts\Routing\ResponseFactory;
+use League\OAuth2\Server\RequestTypes\AuthorizationRequest;
 use Laravel\Passport\Http\Controllers\AuthorizationController;
 
 class AuthorizationControllerTest extends TestCase
@@ -70,32 +66,6 @@
         ));
     }
 
-<<<<<<< HEAD
-=======
-    public function test_authorization_exceptions_are_handled()
-    {
-        Container::getInstance()->instance(ExceptionHandler::class, $exceptions = m::mock());
-        $exceptions->shouldReceive('report')->once();
-
-        $server = m::mock(AuthorizationServer::class);
-        $response = m::mock(ResponseFactory::class);
-
-        $controller = new AuthorizationController($server, $response);
-
-        $server->shouldReceive('validateAuthorizationRequest')->andThrow(new Exception('whoops'));
-
-        $request = m::mock(Request::class);
-        $request->shouldReceive('session')->andReturn($session = m::mock());
-
-        $clients = m::mock(ClientRepository::class);
-        $tokens = m::mock(TokenRepository::class);
-
-        $this->assertEquals('whoops', $controller->authorize(
-            m::mock(ServerRequestInterface::class), $request, $clients, $tokens
-        )->getContent());
-    }
-
->>>>>>> b0c0dcbb
     public function test_request_is_approved_if_valid_token_exists()
     {
         Passport::tokensCan([
