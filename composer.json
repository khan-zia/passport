{
    "name": "laravel/passport",
    "description": "Laravel Passport provides OAuth2 server support to Laravel.",
    "keywords": ["laravel", "passport", "oauth"],
    "license": "MIT",
    "support": {
        "issues": "https://github.com/laravel/passport/issues",
        "source": "https://github.com/laravel/passport"
    },
    "authors": [
        {
            "name": "Taylor Otwell",
            "email": "taylor@laravel.com"
        }
    ],
    "require": {
<<<<<<< HEAD
        "php": ">=7.0",
        "firebase/php-jwt": "~3.0|~4.0",
=======
        "php": ">=5.6.4",
        "firebase/php-jwt": "~3.0|~4.0|~5.0",
>>>>>>> 2b05665f
        "guzzlehttp/guzzle": "~6.0",
        "illuminate/auth": "~5.4",
        "illuminate/console": "~5.4",
        "illuminate/container": "~5.4",
        "illuminate/contracts": "~5.4",
        "illuminate/database": "~5.4",
        "illuminate/encryption": "~5.4",
        "illuminate/http": "~5.4",
        "illuminate/support": "~5.4",
        "league/oauth2-server": "^6.0",
        "phpseclib/phpseclib": "^2.0",
        "symfony/psr-http-message-bridge": "~1.0",
        "zendframework/zend-diactoros": "~1.0"
    },
    "require-dev": {
<<<<<<< HEAD
        "mockery/mockery": "~0.9",
        "phpunit/phpunit": "~6.0"
=======
        "mockery/mockery": "~1.0",
        "phpunit/phpunit": "~5.0"
>>>>>>> 2b05665f
    },
    "autoload": {
        "psr-4": {
            "Laravel\\Passport\\": "src/"
        }
    },
    "extra": {
        "branch-alias": {
            "dev-master": "4.0-dev"
        },
        "laravel": {
            "providers": [
                "Laravel\\Passport\\PassportServiceProvider"
            ]
        }
    },
    "config": {
        "sort-packages": true
    },
    "minimum-stability": "dev",
    "prefer-stable": true
}<|MERGE_RESOLUTION|>--- conflicted
+++ resolved
@@ -14,35 +14,25 @@
         }
     ],
     "require": {
-<<<<<<< HEAD
         "php": ">=7.0",
         "firebase/php-jwt": "~3.0|~4.0",
-=======
-        "php": ">=5.6.4",
-        "firebase/php-jwt": "~3.0|~4.0|~5.0",
->>>>>>> 2b05665f
         "guzzlehttp/guzzle": "~6.0",
-        "illuminate/auth": "~5.4",
-        "illuminate/console": "~5.4",
-        "illuminate/container": "~5.4",
-        "illuminate/contracts": "~5.4",
-        "illuminate/database": "~5.4",
-        "illuminate/encryption": "~5.4",
-        "illuminate/http": "~5.4",
-        "illuminate/support": "~5.4",
+        "illuminate/auth": "~5.6",
+        "illuminate/console": "~5.6",
+        "illuminate/container": "~5.6",
+        "illuminate/contracts": "~5.6",
+        "illuminate/database": "~5.6",
+        "illuminate/encryption": "~5.6",
+        "illuminate/http": "~5.6",
+        "illuminate/support": "~5.6",
         "league/oauth2-server": "^6.0",
         "phpseclib/phpseclib": "^2.0",
         "symfony/psr-http-message-bridge": "~1.0",
         "zendframework/zend-diactoros": "~1.0"
     },
     "require-dev": {
-<<<<<<< HEAD
-        "mockery/mockery": "~0.9",
+        "mockery/mockery": "~1.0",
         "phpunit/phpunit": "~6.0"
-=======
-        "mockery/mockery": "~1.0",
-        "phpunit/phpunit": "~5.0"
->>>>>>> 2b05665f
     },
     "autoload": {
         "psr-4": {
