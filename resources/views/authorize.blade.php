--- conflicted
+++ resolved
@@ -64,13 +64,8 @@
 
                         <div class="buttons">
                             <!-- Authorize Button -->
-<<<<<<< HEAD
-                            <form method="post" action="{{ url('/oauth/authorize') }}">
+                            <form method="post" action="{{ route('passport.authorizations.approve') }}">
                                 @csrf
-=======
-                            <form method="post" action="{{ route('passport.authorizations.approve') }}">
-                                {{ csrf_field() }}
->>>>>>> 56330509
 
                                 <input type="hidden" name="state" value="{{ $request->state }}">
                                 <input type="hidden" name="client_id" value="{{ $client->id }}">
@@ -78,15 +73,9 @@
                             </form>
 
                             <!-- Cancel Button -->
-<<<<<<< HEAD
-                            <form method="post" action="{{ url('/oauth/authorize') }}">
+                            <form method="post" action="{{ route('passport.authorizations.deny') }}">
                                 @csrf
                                 @method('DELETE')
-=======
-                            <form method="post" action="{{ route('passport.authorizations.deny') }}">
-                                {{ csrf_field() }}
-                                {{ method_field('DELETE') }}
->>>>>>> 56330509
 
                                 <input type="hidden" name="state" value="{{ $request->state }}">
                                 <input type="hidden" name="client_id" value="{{ $client->id }}">
