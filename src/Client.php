<?php

namespace Laravel\Passport;

use Illuminate\Database\Eloquent\Model;
use Illuminate\Support\Str;

class Client extends Model
{
    /**
     * The database table used by the model.
     *
     * @var string
     */
    protected $table = 'oauth_clients';

    /**
     * The guarded attributes on the model.
     *
     * @var array
     */
    protected $guarded = [];

    /**
     * The attributes excluded from the model's JSON form.
     *
     * @var array
     */
    protected $hidden = [
        'secret',
    ];

    /**
     * The attributes that should be cast to native types.
     *
     * @var array
     */
    protected $casts = [
        'grant_types' => 'array',
        'personal_access_client' => 'bool',
        'password_client' => 'bool',
        'revoked' => 'bool',
    ];

    /**
<<<<<<< HEAD
     * The temporary plain-text client secret.
     *
     * @var string|null
     */
    protected $plainSecret;
=======
     * Bootstrap the model and its traits.
     *
     * @return void
     */
    public static function boot()
    {
        parent::boot();

        static::creating(function ($model) {
            if (config('passport.client_uuids')) {
                $model->{$model->getKeyName()} = $model->{$model->getKeyName()} ?: (string) Str::orderedUuid();
            }
        });
    }
>>>>>>> 6affa6ed

    /**
     * Get the user that the client belongs to.
     *
     * @return \Illuminate\Database\Eloquent\Relations\BelongsTo
     */
    public function user()
    {
        $provider = $this->provider ?: config('auth.guards.api.provider');

        return $this->belongsTo(
            config("auth.providers.{$provider}.model")
        );
    }

    /**
     * Get all of the authentication codes for the client.
     *
     * @return \Illuminate\Database\Eloquent\Relations\HasMany
     */
    public function authCodes()
    {
        return $this->hasMany(Passport::authCodeModel(), 'client_id');
    }

    /**
     * Get all of the tokens that belong to the client.
     *
     * @return \Illuminate\Database\Eloquent\Relations\HasMany
     */
    public function tokens()
    {
        return $this->hasMany(Passport::tokenModel(), 'client_id');
    }

    /**
     * The temporary non-hashed client secret.
     *
     * This is only available once during the request that created the client.
     *
     * @return string|null
     */
    public function getPlainSecretAttribute()
    {
        return $this->plainSecret;
    }

    /**
     * Set the value of the secret attribute.
     *
     * @param  string|null  $value
     * @return void
     */
    public function setSecretAttribute($value)
    {
        $this->plainSecret = $value;

        if (is_null($value) || ! Passport::$hashesClientSecrets) {
            $this->attributes['secret'] = $value;

            return;
        }

        $this->attributes['secret'] = password_hash($value, PASSWORD_BCRYPT);
    }

    /**
     * Determine if the client is a "first party" client.
     *
     * @return bool
     */
    public function firstParty()
    {
        return $this->personal_access_client || $this->password_client;
    }

    /**
     * Determine if the client should skip the authorization prompt.
     *
     * @return bool
     */
    public function skipsAuthorization()
    {
        return false;
    }

    /**
     * Determine if the client is a confidential client.
     *
     * @return bool
     */
    public function confidential()
    {
        return ! empty($this->secret);
    }

    /**
     * Get the auto-incrementing key type.
     *
     * @return string
     */
    public function getKeyType()
    {
        return Passport::clientUuids() ? 'string' : $this->keyType;
    }

    /**
     * Get the value indicating whether the IDs are incrementing.
     *
     * @return bool
     */
    public function getIncrementing()
    {
        return Passport::clientUuids() ? false : $this->incrementing;
    }
}<|MERGE_RESOLUTION|>--- conflicted
+++ resolved
@@ -43,13 +43,13 @@
     ];
 
     /**
-<<<<<<< HEAD
      * The temporary plain-text client secret.
      *
      * @var string|null
      */
     protected $plainSecret;
-=======
+
+    /**
      * Bootstrap the model and its traits.
      *
      * @return void
@@ -64,7 +64,6 @@
             }
         });
     }
->>>>>>> 6affa6ed
 
     /**
      * Get the user that the client belongs to.
