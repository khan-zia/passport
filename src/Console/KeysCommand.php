--- conflicted
+++ resolved
@@ -33,11 +33,6 @@
      */
     public function handle(RSA $rsa)
     {
-<<<<<<< HEAD
-        $keys = $rsa->createKey($this->input ? (int) $this->option('length') : 4096);
-
-=======
->>>>>>> 58eb99ca
         [$publicKey, $privateKey] = [
             Passport::keyPath('oauth-public.key'),
             Passport::keyPath('oauth-private.key'),
