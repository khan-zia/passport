<?php

namespace Laravel\Passport\Http\Middleware;

use Closure;
use League\OAuth2\Server\ResourceServer;
use Illuminate\Auth\AuthenticationException;
use Laravel\Passport\Exceptions\MissingScopeException;
use League\OAuth2\Server\Exception\OAuthServerException;
use Symfony\Bridge\PsrHttpMessage\Factory\DiactorosFactory;

class CheckClientCredentials
{
    /**
     * The Resource Server instance.
     *
     * @var \League\OAuth2\Server\ResourceServer
     */
    private $server;

    /**
     * Create a new middleware instance.
     *
     * @param  \League\OAuth2\Server\ResourceServer  $server
     * @return void
     */
    public function __construct(ResourceServer $server)
    {
        $this->server = $server;
    }

    /**
     * Handle an incoming request.
     *
<<<<<<< HEAD
     * @param  \Illuminate\Http\Request $request
     * @param  \Closure $next
     * @param  array ...$scopes
=======
     * @param  \Illuminate\Http\Request  $request
     * @param  \Closure  $next
     * @param  mixed  ...$scopes
>>>>>>> 9c7e797e
     * @return mixed
     * @throws \Illuminate\Auth\AuthenticationException
     */
    public function handle($request, Closure $next, ...$scopes)
    {
        $psr = (new DiactorosFactory)->createRequest($request);

        try {
            $psr = $this->server->validateAuthenticatedRequest($psr);
        } catch (OAuthServerException $e) {
            throw new AuthenticationException;
        }

<<<<<<< HEAD
        foreach ($scopes as $scope) {
            if (!in_array($scope, $psr->getAttribute('oauth_scopes'))) {
                throw new AuthenticationException;
            }
        }
=======
        $this->validateScopes($psr, $scopes);
>>>>>>> 9c7e797e

        return $next($request);
    }

    /**
     * Validate the scopes on the incoming request.
     *
     * @param  \Psr\Http\Message\ResponseInterface  * @param  array  $scopes
     * @return void
     *
     * @throws \Laravel\Passport\Exceptions\MissingScopeException
     */
    protected function validateScopes($psr, $scopes)
    {
        if (in_array('*', $tokenScopes = $psr->getAttribute('oauth_scopes'))) {
            return;
        }

        foreach ($scopes as $scope) {
            if (! in_array($scope, $tokenScopes)) {
                throw new MissingScopeException($scope);
            }
        }
    }
}<|MERGE_RESOLUTION|>--- conflicted
+++ resolved
@@ -32,15 +32,9 @@
     /**
      * Handle an incoming request.
      *
-<<<<<<< HEAD
-     * @param  \Illuminate\Http\Request $request
-     * @param  \Closure $next
-     * @param  array ...$scopes
-=======
      * @param  \Illuminate\Http\Request  $request
      * @param  \Closure  $next
      * @param  mixed  ...$scopes
->>>>>>> 9c7e797e
      * @return mixed
      * @throws \Illuminate\Auth\AuthenticationException
      */
@@ -54,15 +48,7 @@
             throw new AuthenticationException;
         }
 
-<<<<<<< HEAD
-        foreach ($scopes as $scope) {
-            if (!in_array($scope, $psr->getAttribute('oauth_scopes'))) {
-                throw new AuthenticationException;
-            }
-        }
-=======
         $this->validateScopes($psr, $scopes);
->>>>>>> 9c7e797e
 
         return $next($request);
     }
